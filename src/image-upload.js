/**
 * Custom module for quilljs to allow user to drag images from their file system into the editor
 * and paste images from clipboard (Works on Chrome, Firefox, Edge, not on Safari)
 * @see https://quilljs.com/blog/building-a-custom-module/
 */
export class ImageUpload {

	/**
	 * Instantiate the module given a quill instance and any options
	 * @param {Quill} quill
	 * @param {Object} options
	 */
	constructor(quill, options = {}) {
		// save the quill reference
		this.quill = quill;
		// save options
		this.options = options;
		// listen for drop and paste events
		this.quill.getModule('toolbar').addHandler('image', this.selectLocalImage.bind(this));
	}


	/**
	 * Select local image
	 */
	selectLocalImage() {
		const input = document.createElement('input');
		input.setAttribute('type', 'file');
		input.click();

		// Listen upload local image and save to server
		input.onchange = () => {
			const file = input.files[0];

			// file type is only image.
			if (/^image\//.test(file.type)) {
				const checkBeforeSend = this.options.checkBeforeSend || this.checkBeforeSend.bind(this);
				checkBeforeSend(file, this.sendToServer.bind(this));
			} else {
				console.warn('You could only upload images.');
			}
		};
	}

	/**
	 * Check file before sending to the server
<<<<<<< HEAD
     * @param {File} file
     * @param {Function} next
=======
	 * @param {File} file
	 * @param {Function} next
>>>>>>> 562e1e0a
	 */
	checkBeforeSend(file, next) {
		next(file);
	}

	/**
	 * Send to server
	 * @param {File} file
	 */
	sendToServer(file) {
<<<<<<< HEAD
		const url = this.options.url || 'your-url.com',
			method = this.options.method || 'POST',
            name = this.options.name || 'image',
			headers = this.options.headers || {},
			callbackOK = this.options.callbackOK || this.uploadImageCallbackOK.bind(this),
			callbackKO = this.options.callbackKO || this.uploadImageCallbackKO.bind(this),
			fd = new FormData();
		fd.append(name, file);

		const xhr = new XMLHttpRequest();
		// init http query
		xhr.open(method, url, true);
		// add custom headers
		for (var index in headers) {
			xhr.setRequestHeader(index, headers[index]);
		}

		// listen callback
		xhr.onload = () => {
			if (xhr.status === 200) {
				callbackOK(JSON.parse(xhr.responseText), this.insert.bind(this));
			} else {
				callbackKO({
					code: xhr.status,
					type: xhr.statusText,
					body: xhr.responseText
				});
			}
		};

        if (this.options.withCredentials) {
            xhr.withCredentials = true
        }

		xhr.send(fd);
=======
    const url = this.options.url,
        method = this.options.method || 'POST',
        headers = this.options.headers || {},
        callbackOK = this.options.callbackOK || this.uploadImageCallbackOK.bind(this),
        callbackKO = this.options.callbackKO || this.uploadImageCallbackKO.bind(this);

    if (url) {
      const fd = new FormData();

      fd.append('image', file)
      const xhr = new XMLHttpRequest();
      // init http query
      xhr.open(method, url, true);
      // add custom headers
      for (var index in headers) {
        xhr.setRequestHeader(index, headers[index]);
      }

      // listen callback
      xhr.onload = () => {
        if (xhr.status === 200) {
          callbackOK(JSON.parse(xhr.responseText), this.insert.bind(this));
        } else {
          callbackKO({
            code: xhr.status,
            type: xhr.statusText,
            body: xhr.responseText
          });
        }
      };

      xhr.send(fd);
    } else {
      const reader = new FileReader();

      reader.onload = (event) => {
        callbackOK(event.target.result, this.insert.bind(this));
      }
      reader.readAsDataURL(file)
    }
>>>>>>> 562e1e0a
	}

	/**
	 * Insert the image into the document at the current cursor position
	 * @param {String} dataUrl  The base64-encoded image URI
	 */
	insert(dataUrl) {
		const index = (this.quill.getSelection() || {}).index || this.quill.getLength();
		this.quill.insertEmbed(index, 'image', dataUrl, 'user');
	}

	/**
	 * callback on image upload succesfull
	 * @param {Any} response http response
	 */
	uploadImageCallbackOK(response, next) {
		next(response);
	}

	/**
	 * callback on image upload failed
	 * @param {Any} error http error
	 */
	uploadImageCallbackKO(error) {
		alert(error);
	}


}<|MERGE_RESOLUTION|>--- conflicted
+++ resolved
@@ -44,13 +44,8 @@
 
 	/**
 	 * Check file before sending to the server
-<<<<<<< HEAD
-     * @param {File} file
-     * @param {Function} next
-=======
 	 * @param {File} file
 	 * @param {Function} next
->>>>>>> 562e1e0a
 	 */
 	checkBeforeSend(file, next) {
 		next(file);
@@ -60,46 +55,10 @@
 	 * Send to server
 	 * @param {File} file
 	 */
-	sendToServer(file) {
-<<<<<<< HEAD
-		const url = this.options.url || 'your-url.com',
-			method = this.options.method || 'POST',
-            name = this.options.name || 'image',
-			headers = this.options.headers || {},
-			callbackOK = this.options.callbackOK || this.uploadImageCallbackOK.bind(this),
-			callbackKO = this.options.callbackKO || this.uploadImageCallbackKO.bind(this),
-			fd = new FormData();
-		fd.append(name, file);
-
-		const xhr = new XMLHttpRequest();
-		// init http query
-		xhr.open(method, url, true);
-		// add custom headers
-		for (var index in headers) {
-			xhr.setRequestHeader(index, headers[index]);
-		}
-
-		// listen callback
-		xhr.onload = () => {
-			if (xhr.status === 200) {
-				callbackOK(JSON.parse(xhr.responseText), this.insert.bind(this));
-			} else {
-				callbackKO({
-					code: xhr.status,
-					type: xhr.statusText,
-					body: xhr.responseText
-				});
-			}
-		};
-
-        if (this.options.withCredentials) {
-            xhr.withCredentials = true
-        }
-
-		xhr.send(fd);
-=======
+	sendToServer(file) {          
     const url = this.options.url,
         method = this.options.method || 'POST',
+        name = this.options.name || 'image',
         headers = this.options.headers || {},
         callbackOK = this.options.callbackOK || this.uploadImageCallbackOK.bind(this),
         callbackKO = this.options.callbackKO || this.uploadImageCallbackKO.bind(this);
@@ -128,6 +87,10 @@
           });
         }
       };
+      
+      if (this.options.withCredentials) {
+          xhr.withCredentials = true
+      }
 
       xhr.send(fd);
     } else {
@@ -138,7 +101,6 @@
       }
       reader.readAsDataURL(file)
     }
->>>>>>> 562e1e0a
 	}
 
 	/**
